--- conflicted
+++ resolved
@@ -41,10 +41,5 @@
 * Using an operator such as `ToList`, `ToArray`, `Single`, `Count`
 * Databinding the results of a query to a UI
 
-<<<<<<< HEAD
-> [!WARNING]
-> __Always validate user input:__ While EF does provide protection from SQL injection attacks, it does not do any general validation of input. Therefore if values being passed to APIs, used in LINQ queries, assigned to entity properties, etc., come from an untrusted source then appropriate validation, per your application requirements, should be performed. This includes any user input used to dynamically construct queries. Even when using LINQ, if you are accepting user input to build expressions you need to make sure than only intended expressions can be constructed.
-=======
 > [!WARNING]  
-> **Always validate user input:** While EF does provide protection from SQL injection attacks, it does not do any general validation of input. Therefore if values being passed to APIs, used in LINQ queries, assigned to entity properties, etc., come from an untrusted source then appropriate validation, per your application requirements, should be performed. This includes any user input used to dynamically construct queries. Even when using LINQ, if you are accepting user input to build expressions you need to make sure than only intended expressions can be constructed.
->>>>>>> 48cf029d
+> **Always validate user input:** While EF does provide protection from SQL injection attacks, it does not do any general validation of input. Therefore if values being passed to APIs, used in LINQ queries, assigned to entity properties, etc., come from an untrusted source then appropriate validation, per your application requirements, should be performed. This includes any user input used to dynamically construct queries. Even when using LINQ, if you are accepting user input to build expressions you need to make sure than only intended expressions can be constructed.